--- conflicted
+++ resolved
@@ -96,16 +96,11 @@
     :param required: List of required properties.
     :return: A Pydantic field definition.
     """
-<<<<<<< HEAD
-    if 'oneOf' in json_schema:
-        description = " | ".join([option.get("description", "") for option in json_schema['oneOf']])
-=======
     description = json_schema.get("description")
     if "oneOf" in json_schema:
         description = " | ".join(
             [option.get("description", "") for option in json_schema["oneOf"]]
         )
->>>>>>> 9b062a65
         description = f"Any of the following options(separated by |): {description}"
 
     examples = json_schema.get("examples", [])
@@ -260,21 +255,6 @@
             if len(param_types) == 1:
                 signature_param_type = PYDANTIC_TYPE_TO_PYTHON_TYPE[param_types[0]]
             elif len(param_types) == 2:
-<<<<<<< HEAD
-                t1: t.Type = PYDANTIC_TYPE_TO_PYTHON_TYPE[param_types[0]]
-                t2: t.Type = PYDANTIC_TYPE_TO_PYTHON_TYPE[param_types[1]]
-                signature_param_type = t.Union[t1, t2]
-            elif len(param_types) == 3:
-                t1: t.Type = PYDANTIC_TYPE_TO_PYTHON_TYPE[param_types[0]]
-                t2: t.Type = PYDANTIC_TYPE_TO_PYTHON_TYPE[param_types[1]]
-                t3: t.Type = PYDANTIC_TYPE_TO_PYTHON_TYPE[param_types[2]]
-                signature_param_type = t.Union[t1, t2, t3]
-            else:
-                raise ValueError("Invalid 'oneOf' schema")
-            param_default = param_schema.get("default", '')
-        elif param_type in PYDANTIC_TYPE_TO_PYTHON_TYPE:
-            signature_param_type = PYDANTIC_TYPE_TO_PYTHON_TYPE[param_type]
-=======
                 # Check as redefinition and union was incompatible
                 # @karan to check if this is the right way to do it
                 t1: t.Type = SCHEMA_TYPE_TO_PYTHON_TYPE[param_types[0]]  # type: ignore
@@ -290,7 +270,6 @@
             param_default = param_schema.get("default", "")
         elif param_type in SCHEMA_TYPE_TO_PYTHON_TYPE:
             signature_param_type = SCHEMA_TYPE_TO_PYTHON_TYPE[param_type]
->>>>>>> 9b062a65
             param_default = param_schema.get("default", FALLBACK_VALUES[param_type])
         else:
             signature_param_type = pydantic_model_from_param_schema(param_schema)
