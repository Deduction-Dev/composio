--- conflicted
+++ resolved
@@ -13,14 +13,9 @@
 from composio.cli.logout import _logout
 from composio.cli.triggers import _triggers
 from composio.cli.whoami import _whoami
-<<<<<<< HEAD
 from composio.core.cls.did_you_mean import DYMGroup
 
-@click.group(name="composio", cls=DYMGroup)
-=======
-from composio.cli.utils.helpfulcmd import HelpfulCmdBase
-
-class RichGroup(click.Group):
+class HelpDYMGroup(DYMGroup):
     def format_help(self, ctx, formatter):
         formatter.write("\n")
 
@@ -32,9 +27,8 @@
         formatter.write(click.style("composio login", fg='green') + click.style("           # Log in to your Composio account\n", fg='black'))
 
 
-@click.group(name="composio",cls=RichGroup)
+@click.group(name="composio",cls=HelpDYMGroup)
 @click.help_option("--help", "-h","-help")
->>>>>>> 302b51d8
 def composio() -> None:
     """
     🔗 Composio CLI Tool. 
