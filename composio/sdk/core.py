--- conflicted
+++ resolved
@@ -1,81 +1,61 @@
-import os
-from enum import Enum
 from typing import Union
-
 import requests
 
+from .utils import get_git_user_info
+from .sdk import ConnectionRequest, ConnectedAccount
+from .storage import get_base_url, get_api_key, load_user_data, save_user_data, set_base_url
+from .sdk import Composio
 from .enums import Action, App
-from .sdk import Composio, ConnectedAccount, ConnectionRequest
-from .storage import (
-    get_api_key,
-    get_base_url,
-    load_user_data,
-    save_user_data,
-    set_base_url,
-)
-from .utils import get_git_user_info
-
+from enum import Enum
+import os
 
 class FrameworkEnum(Enum):
     AUTOGEN = "autogen"
     LANGCHAIN = "langchain"
     LYZR = "lyzr"
 
-
 __IS_FIRST_TIME__ = True
-
 
 class UnauthorizedAccessException(Exception):
     pass
-
 
 class ComposioCore:
     sdk: Composio = None
     framework: FrameworkEnum = None
 
-    def __init__(
-        self,
-        base_url=get_base_url(),
-        manage_auth=True,
-        framework: FrameworkEnum = None,
-        api_key: str = None,
-    ):
+    def __init__(self, base_url = get_base_url(), manage_auth = True, framework: FrameworkEnum = None, api_key: str = None):
         global __IS_FIRST_TIME__
 
         self.base_url = base_url
         self.manage_auth = manage_auth
         self.http_client = requests.Session()
         self.framework = framework
-        self.http_client.headers.update({"Content-Type": "application/json"})
+        self.http_client.headers.update({
+            'Content-Type': 'application/json'
+        })
 
         if manage_auth:
             api_key_to_use = api_key if api_key else get_api_key()
             if api_key_to_use:
-                self.http_client.headers.update(
-                    {"Content-Type": "application/json", "x-api-key": api_key_to_use}
-                )
+                self.http_client.headers.update({
+                    'Content-Type': 'application/json',
+                    'x-api-key': api_key_to_use
+                });
                 self.sdk = Composio(api_key=api_key_to_use, base_url=base_url)
-                if framework is not None and __IS_FIRST_TIME__:
-                    try:
+                if framework is not None and __IS_FIRST_TIME__ == True:
+                    try: 
                         git_info = get_git_user_info()
-                        self.http_client.post(
-                            f"{self.base_url}/v1/client/auth/track",
-                            json={
-                                "framework": self.framework.value,
-                                "user_git_user_info": (
-                                    {
-                                        "name": git_info.name,
-                                        "email": git_info.email,
-                                    }
-                                    if git_info.name and git_info.email
-                                    else None
-                                ),
-                            },
-                        )
+                        self.http_client.post(f"{self.base_url}/v1/client/auth/track", json={
+                            "framework": self.framework.value,
+                            "user_git_user_info": {
+                                "name": git_info.name,
+                                "email": git_info.email
+                            } if git_info.name and git_info.email else None
+                        });
                         __IS_FIRST_TIME__ = False
-                    except Exception:  # TODO: Explicit error handling
+                    except:
                         pass
-
+    
     def get_authenticated_user(self):
         composio_api_key = os.environ.get("COMPOSIO_API_KEY", None)
         api_key = composio_api_key if composio_api_key else get_api_key()
@@ -91,75 +71,49 @@
     def set_base_url(self, base_url: str):
         self.base_url = base_url
         set_base_url(base_url, force_reset=True)
-        self.http_client.headers.update({"Content-Type": "application/json"})
-
+        self.http_client.headers.update({
+            'Content-Type': 'application/json'
+        })
+    
     def logout(self):
-        self.http_client.headers.pop("x-api-key")
+        self.http_client.headers.pop('x-api-key')
         user_data = load_user_data()
-        user_data.pop("api_key")
+        user_data.pop('api_key')
         save_user_data(user_data)
 
     def generate_cli_auth_session(self):
-        resp = self.http_client.get(f"{self.base_url}/v1/cli/generate-cli-session")
+        resp = self.http_client.get(f"{self.base_url}/v1/cli/generate-cli-session");
         if resp.status_code == 200:
             resp = resp.json()
-            if resp.get("key"):
-                return resp["key"]
+            if resp.get('key'):
+                return resp['key']
 
-<<<<<<< HEAD
-        raise Exception("Bad request to cli/generate-cli-session")
-
-=======
         raise Exception(f"Bad request to cli/generate-cli-session. Status code: {resp.status_code}, response: {resp.text}")
     
->>>>>>> 2a81cac1
     def verify_cli_auth_session(self, key: str, code: str):
-        resp = self.http_client.get(
-            f"{self.base_url}/v1/cli/verify-cli-code?key={key}&code={code}"
-        )
+        resp = self.http_client.get(f"{self.base_url}/v1/cli/verify-cli-code?key={key}&code={code}");
         if resp.status_code == 200:
             return resp.json()
         elif resp.status_code == 401:
-<<<<<<< HEAD
-            raise UnauthorizedAccessException(
-                "UnauthorizedError: Unauthorized access to cli/verify-cli-session"
-            )
-
-        raise Exception("Bad request to cli/verify-cli-session")
-
-    def initiate_connection(
-        self, appName: Union[str, App], integrationId: str = None
-    ) -> ConnectionRequest:
-=======
             raise UnauthorizedAccessException("UnauthorizedError: Unauthorized access to cli/verify-cli-session")
         
         raise Exception(f"Bad request to cli/verify-cli-session. Status code: {resp.status_code}, response: {resp.text}")
     
     def initiate_connection(self, appName: Union[str, App], integrationId: str = None) -> ConnectionRequest:
->>>>>>> 2a81cac1
         if integrationId is None:
             if isinstance(appName, App):
                 appName = appName.value
             integration = self.sdk.get_default_integration(appName)
             integrationId = integration.id
 
-        resp = self.http_client.post(
-            f"{self.base_url}/v1/connectedAccounts",
-            json={
-                "integrationId": integrationId,
-            },
-        )
+        resp = self.http_client.post(f"{self.base_url}/v1/connectedAccounts", json={
+            "integrationId": integrationId,
+        })
         if resp.status_code == 200:
             return ConnectionRequest(self.sdk, **resp.json())
-<<<<<<< HEAD
-
-        raise Exception("Failed to create connection")
-
-=======
         
         raise Exception(f"Failed to create connection. Status code: {resp.status_code}, response: {resp.text}")
     
->>>>>>> 2a81cac1
     def set_global_trigger(self, callback_url: str):
         try:
             self.sdk.set_global_trigger(callback_url)
@@ -168,7 +122,7 @@
 
     def disable_trigger(self, trigger_id: str):
         return self.sdk.disable_trigger(trigger_id)
-
+ 
     def list_active_triggers(self, trigger_ids: list[str] = None):
         try:
             resp = self.sdk.list_active_triggers(trigger_ids)
@@ -181,29 +135,25 @@
             return self.sdk.list_triggers([app_name])
         except Exception as e:
             raise Exception(f"Failed to list triggers: {e}")
-
+        
     def get_trigger_requirements(self, trigger_ids: list[str] = None):
         try:
             return self.sdk.get_trigger_requirements(trigger_ids)
         except Exception as e:
             raise Exception(f"Failed to enable trigger: {e}")
-
-    def enable_trigger(
-        self, trigger_id: str, connected_account_id: str, user_inputs: dict
-    ):
+    
+    def enable_trigger(self, trigger_id: str, connected_account_id: str, user_inputs: dict):
         try:
-            return self.sdk.enable_trigger(
-                trigger_id, connected_account_id, user_inputs
-            )
+            return self.sdk.enable_trigger(trigger_id, connected_account_id, user_inputs)
         except Exception as e:
             raise Exception(e)
-
+        
     def get_connection(self, app_name: str, entity_id: str = "default"):
         entity = self.sdk.get_entity(entity_id)
         return entity.get_connection(app_name)
 
     def execute_action(self, action: Action, params: dict, entity_id: str = "default"):
-        tool_name = action.value[0]
+        tool_name  = action.value[0]
         no_auth = action.value[2] if len(action.value) > 2 else False
         if no_auth:
             resp = self.sdk.no_auth_execute_action(action, params)
@@ -211,39 +161,27 @@
         entity = self.sdk.get_entity(entity_id)
         account = entity.get_connection(tool_name)
         if not account:
-            raise Exception(
-                f"Entity {entity_id} does not have a connection to {tool_name}"
-            )
+            raise Exception(f"Entity {entity_id} does not have a connection to {tool_name}")
 
         resp = account.execute_action(action, params)
         return resp
 
-    def get_list_of_connections(
-        self, app_name: list[Union[App, str]] = None
-    ) -> list[ConnectedAccount]:
+    def get_list_of_connections(self, app_name: list[Union[App, str]] = None) -> list[ConnectedAccount]:
         for i, item in enumerate(app_name):
             if isinstance(item, App):
                 app_name[i] = item.value
-<<<<<<< HEAD
-
-        resp = []
-=======
         
         resp = self.sdk.get_connected_accounts(showActiveOnly=True)
->>>>>>> 2a81cac1
         if app_name is not None:
             resp = [item for item in resp if item.appUniqueId in app_name]
 
-        return [
-            {
-                "id": item.id,
-                "integrationId": item.integrationId,
-                "status": item.status,
-                "createdAt": item.createdAt,
-                "updatedAt": item.updatedAt,
-            }
-            for item in resp
-        ]
+        return [{
+            "id": item.id,
+            "integrationId": item.integrationId,
+            "status": item.status,
+            "createdAt": item.createdAt,
+            "updatedAt": item.updatedAt
+        } for item in resp]
 
     def get_action_enum(self, action_name: str, tool_name: str) -> Action:
         return self.sdk.get_action_enum(action_name, tool_name)