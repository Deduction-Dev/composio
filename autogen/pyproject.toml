--- conflicted
+++ resolved
@@ -1,13 +1,8 @@
 [project]
 dynamic = ["classifiers", "version", "readme", "authors", "requires-python", "description"]
 dependencies = [
-<<<<<<< HEAD
-    "composio_core===0.1.83", 
-    "pyautogen>=0.2.19"
-=======
     "composio_core===0.1.67",
     "pyautogen===0.2.19"
->>>>>>> b9439067
 ]
 name = "composio_autogen"
 
