"""
Integrations manager for Composio SDK.

Usage:
    composio integrations [command] [options]
"""

import click

from composio.cli.context import Context, login_required, pass_context
from composio.core.cls.did_you_mean import DYMGroup
from composio.exceptions import ComposioSDKError
from composio.cli.utils.helpfulcmd import HelpfulCmdBase

class IntegrationsExamples(HelpfulCmdBase, click.Group):
    examples = [
        click.style("composio integrations", fg='green') + click.style("                                # List all integrations\n", fg='black'),
        click.style("composio integrations add --name GitHub", fg='green') + click.style("              # Add a new integration named GitHub\n", fg='black'),
        click.style("composio integrations remove --id 123", fg='green') + click.style("                # Remove integration with ID 123\n", fg='black'),
        click.style("composio integrations update --id 456 --name GitLab", fg='green') + click.style("  # Update integration with ID 456 to name GitLab\n", fg='black'),
    ]

<<<<<<< HEAD
@click.group(name="integrations", invoke_without_command=True, cls=DYMGroup)
=======
@click.group(name="integrations", invoke_without_command=True, cls=IntegrationsExamples)
@click.help_option("--help", "-h", "-help")
>>>>>>> 302b51d8
@login_required
@pass_context
def _integrations(context: Context) -> None:
    """List composio integrations for your account"""
    if context.click_ctx.invoked_subcommand:
        return

    try:
        integrations = context.client.integrations.get()
        context.console.print("[green]Showing integrations[/green]")
        for integration in integrations:
            context.console.print(f"• App: {integration.appName}")
            context.console.print(f"  ID : {integration.id}")
    except ComposioSDKError as e:
        raise click.ClickException(message=e.message) from e<|MERGE_RESOLUTION|>--- conflicted
+++ resolved
@@ -12,7 +12,7 @@
 from composio.exceptions import ComposioSDKError
 from composio.cli.utils.helpfulcmd import HelpfulCmdBase
 
-class IntegrationsExamples(HelpfulCmdBase, click.Group):
+class IntegrationsExamples(HelpfulCmdBase, DYMGroup):
     examples = [
         click.style("composio integrations", fg='green') + click.style("                                # List all integrations\n", fg='black'),
         click.style("composio integrations add --name GitHub", fg='green') + click.style("              # Add a new integration named GitHub\n", fg='black'),
@@ -20,12 +20,8 @@
         click.style("composio integrations update --id 456 --name GitLab", fg='green') + click.style("  # Update integration with ID 456 to name GitLab\n", fg='black'),
     ]
 
-<<<<<<< HEAD
-@click.group(name="integrations", invoke_without_command=True, cls=DYMGroup)
-=======
 @click.group(name="integrations", invoke_without_command=True, cls=IntegrationsExamples)
 @click.help_option("--help", "-h", "-help")
->>>>>>> 302b51d8
 @login_required
 @pass_context
 def _integrations(context: Context) -> None:
