--- conflicted
+++ resolved
@@ -1,13 +1,6 @@
-# flake8: noqa
-
-import re
-from typing import Any, Dict, List, Optional, Tuple
-
+from typing import Tuple
 from pydantic import Field
 
-from composio.local_tools.local_workspace.commons.command_runner_model import (
-    AgentConfig,
-)
 from composio.local_tools.local_workspace.commons.get_logger import get_logger
 from composio.local_tools.local_workspace.commons.history_processor import (
     history_recorder,
@@ -19,15 +12,10 @@
     close_container,
     interrupt_container,
 )
-
 from .base_class import BaseAction, BaseRequest, BaseResponse
-
+from composio.local_tools.local_workspace.commons.utils import process_output
 
 logger = get_logger()
-from composio.local_tools.local_workspace.commons.utils import process_output
-
-from .base_class import BaseAction, BaseRequest, BaseResponse
-from composio.local_tools.local_workspace.commons.utils import process_output
 
 
 class RunCommandOnWorkspaceRequest(BaseRequest):
@@ -38,7 +26,8 @@
     )
     timeout: int = Field(
         default=25,
-        description="Timeout in seconds for the command to run. If the command takes more than this, it will be terminated.",
+        description="Timeout in seconds for the command to run."
+                    " If the command takes more than this, it will be terminated.",
         examples=[10, 30],
     )
 
@@ -64,65 +53,6 @@
     _display_name = "Run command"
     _request_schema = RunCommandOnWorkspaceRequest
     _response_schema = RunCommandOnWorkspaceResponse
-<<<<<<< HEAD
-=======
-    _tags = ["workspace"]
-    _tool_name = "cmdmanagertool"
-    workspace_factory: WorkspaceManagerFactory = None
-    history_processor: HistoryProcessor = None
-
-    def __init__(self):
-        super().__init__()
-        self.name = "agent"
-        self.logger = logger
-        self.config_file_path = ""
-        self.args = None
-        self.workspace_id = ""
-        # set self.command --> it is used by history-processor to record the command as part of history
-        self.command = ""
-        self.image_name = ""
-        self.container_name = ""
-        self.container_process = None
-        self.parent_pids = []
-        self.container_obj = None
-        self.return_code = None
-        self.config = None
-        self.command_patterns = None
-        self.subroutine_patterns = None
-
-    def set_workspace_and_history(
-        self,
-        workspace_factory: WorkspaceManagerFactory,
-        history_processor: HistoryProcessor,
-    ):
-        self.workspace_factory = workspace_factory
-        self.history_processor = history_processor
-
-    def _setup(self, args: RunCommandOnWorkspaceRequest):
-        self.args = args
-        self.workspace_id = args.workspace_id
-        self.config_file_path = Path(CONFIG_FILE_PATH)
-        # set self.command --> it is used by history-processor to record the command as part of history
-        self.command = args.input_cmd
-        workspace_meta = get_workspace_meta_from_manager(
-            self.workspace_factory, self.workspace_id
-        )
-        self.image_name = workspace_meta[KEY_IMAGE_NAME]
-        self.container_name = workspace_meta[KEY_CONTAINER_NAME]
-        self.container_process = get_container_process(
-            workspace_meta[KEY_WORKSPACE_MANAGER]
-        )
-        self.parent_pids = workspace_meta[KEY_PARENT_PIDS]
-        self.container_obj = self.get_container_by_container_name()
-        if not self.container_obj:
-            raise ValueError(
-                f"container-name {self.container_name} is not a valid docker-container"
-            )
-        self.return_code = None
-        self.config = None
-        self.load_config_from_path()
-        self._parse_command_patterns()
->>>>>>> 9ee0ede8
 
     @history_recorder()
     def execute(
