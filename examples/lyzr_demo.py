"""
Lyzr plugin demo.
"""

<<<<<<< HEAD
import os

from composio_lyzr import Action, ComposioToolset
from lyzr_automata import Agent, Task
=======
from lyzr_automata import Task, Agent
import os
import dotenv
from lyzr_automata  import  Task, Agent
>>>>>>> 2a81cac1
from lyzr_automata.ai_models.openai import OpenAIModel
from lyzr_automata.pipelines.linear_sync_pipeline import LinearSyncPipeline
from lyzr_automata.tasks.task_literals import InputType, OutputType

<<<<<<< HEAD
=======
dotenv.load_dotenv()
from composio_lyzr import ComposioToolset, App, Action
>>>>>>> 2a81cac1

open_ai_text_completion_model = OpenAIModel(
    api_key=os.environ["OPENAI_API_KEY"],
    parameters={
        "model": "gpt-4-turbo-preview",
        "temperature": 0.2,
        "max_tokens": 1500,
    },
)


lyzr_agent = Agent(
    role="Github Agent",
    prompt_persona="You are AI agent that is responsible for taking actions on Github on users behalf. You need to take action on Github using Github APIs",
)

composio_toolset = ComposioToolset()
composio_tool = composio_toolset.get_lyzr_tool(Action.GITHUB_STAR_REPO)

task = Task(
    name="Github Starring",
    agent=lyzr_agent,
    tool=composio_tool,
    output_type=OutputType.TEXT,
    input_type=InputType.TEXT,
    model=open_ai_text_completion_model,
    instructions="Star a repo SamparkAI/docs on GitHub",
    log_output=True,
    enhance_prompt=False,
)

lyzr_output = LinearSyncPipeline(
    name="Composio Lyzr",
    # completion message after pipeline completes
    completion_message="Task completed",
    tasks=[
        # tasks are instance of Task class
        task,
    ],
).run()

print(lyzr_output)<|MERGE_RESOLUTION|>--- conflicted
+++ resolved
@@ -2,26 +2,16 @@
 Lyzr plugin demo.
 """
 
-<<<<<<< HEAD
-import os
-
-from composio_lyzr import Action, ComposioToolset
-from lyzr_automata import Agent, Task
-=======
 from lyzr_automata import Task, Agent
 import os
 import dotenv
 from lyzr_automata  import  Task, Agent
->>>>>>> 2a81cac1
 from lyzr_automata.ai_models.openai import OpenAIModel
+from lyzr_automata.tasks.task_literals import InputType, OutputType
 from lyzr_automata.pipelines.linear_sync_pipeline import LinearSyncPipeline
-from lyzr_automata.tasks.task_literals import InputType, OutputType
 
-<<<<<<< HEAD
-=======
 dotenv.load_dotenv()
 from composio_lyzr import ComposioToolset, App, Action
->>>>>>> 2a81cac1
 
 open_ai_text_completion_model = OpenAIModel(
     api_key=os.environ["OPENAI_API_KEY"],
